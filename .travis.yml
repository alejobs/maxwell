language: java
<<<<<<< HEAD
branches:
  only: master
install: true
script: make test
env:
  matrix:
    - MYSQL_VERSION=5.5
    - MYSQL_VERSION=5.6
    - KAFKA_VERSION=0.8.2.2
      MYSQL_VERSION=5.6
=======
env:
  - MYSQL_VERSION=5.5
  - MYSQL_VERSION=5.6
before_install:
  - sudo apt-get -qq update
  - sudo apt-get install pastebinit
install: true
script:
  - make test
after_script:
  - pastebinit -i test.log
>>>>>>> d6e3460b
<|MERGE_RESOLUTION|>--- conflicted
+++ resolved
@@ -1,25 +1,16 @@
 language: java
-<<<<<<< HEAD
 branches:
   only: master
+before_install:
+  - sudo apt-get -qq update
+  - sudo apt-get install pastebinit
 install: true
 script: make test
+after_script:
+  - pastebinit -i test.log
 env:
   matrix:
     - MYSQL_VERSION=5.5
     - MYSQL_VERSION=5.6
     - KAFKA_VERSION=0.8.2.2
-      MYSQL_VERSION=5.6
-=======
-env:
-  - MYSQL_VERSION=5.5
-  - MYSQL_VERSION=5.6
-before_install:
-  - sudo apt-get -qq update
-  - sudo apt-get install pastebinit
-install: true
-script:
-  - make test
-after_script:
-  - pastebinit -i test.log
->>>>>>> d6e3460b
+      MYSQL_VERSION=5.6