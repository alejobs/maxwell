language: java
branches:
  only: master
before_install:
  - sudo apt-get -qq update
  - sudo apt-get install pastebinit
install: true
script:
  - echo travis_fold:start:compile
  - KAFKA_VERSION=0.8.2.2 make depclean compile
  - KAFKA_VERSION=0.10.0.1 make depclean compile
  - KAFKA_VERSION=0.10.1.0 make depclean compile
  - make depclean
  - echo travis_fold:end:compile
  - make test
after_script:
  - pastebinit -i test.log
env:
  matrix:
    - MYSQL_VERSION=5.5
<<<<<<< HEAD
    - MYSQL_VERSION=5.6
    - KAFKA_VERSION=0.8.2.2
      MYSQL_VERSION=5.6
    - KAFKA_VERSION=0.10.0.1
      MYSQL_VERSION=5.6
    - KAFKA_VERSION=0.10.1.0
      MYSQL_VERSION=5.6
    - SHYKO_MODE=1
      MYSQL_VERSION=5.5
    - SHYKO_MODE=1
      MYSQL_VERSION=5.6
=======
    - MYSQL_VERSION=5.6
>>>>>>> ea4c8218
<|MERGE_RESOLUTION|>--- conflicted
+++ resolved
@@ -18,18 +18,8 @@
 env:
   matrix:
     - MYSQL_VERSION=5.5
-<<<<<<< HEAD
     - MYSQL_VERSION=5.6
-    - KAFKA_VERSION=0.8.2.2
-      MYSQL_VERSION=5.6
-    - KAFKA_VERSION=0.10.0.1
-      MYSQL_VERSION=5.6
-    - KAFKA_VERSION=0.10.1.0
-      MYSQL_VERSION=5.6
     - SHYKO_MODE=1
       MYSQL_VERSION=5.5
     - SHYKO_MODE=1
-      MYSQL_VERSION=5.6
-=======
-    - MYSQL_VERSION=5.6
->>>>>>> ea4c8218
+      MYSQL_VERSION=5.6