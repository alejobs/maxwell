--- conflicted
+++ resolved
@@ -4,59 +4,16 @@
 
 import java.io.IOException;
 
-<<<<<<< HEAD
-public class RowMapBuffer extends ListWithDiskBuffer<RowMap> {
-	private static long FlushOutputStreamBytes = 10000000;
-=======
 public class RowMapBuffer extends ListWithDiskBuffer<RowMap> implements RowInterfaceBuffer {
->>>>>>> 1dc04752
 	private Long xid;
-	private long memorySize = 0;
-	private long outputStreamCacheSize = 0;
-	private final long maxMemory;
 
-	public RowMapBuffer(long maxInMemoryElements) {
+	public RowMapBuffer(long maxInMemoryElements) throws IOException {
 		super(maxInMemoryElements);
-		this.maxMemory = (long) (Runtime.getRuntime().maxMemory() * 0.25);
-	}
-
-	public RowMapBuffer(long maxInMemoryElements, long maxMemory) {
-		super(maxInMemoryElements);
-		this.maxMemory = maxMemory;
-	}
-
-	@Override
-	public void add(RowMap rowMap) throws IOException {
-		this.memorySize += rowMap.getApproximateSize();
-		super.add(rowMap);
-	}
-
-	@Override
-	protected boolean shouldBuffer() {
-		return memorySize > maxMemory;
-	}
-
-	@Override
-	protected RowMap evict() throws IOException {
-		RowMap r = super.evict();
-		this.memorySize -= r.getApproximateSize();
-
-		/* For performance reasons, the output stream will hold on to cached objects.
-		 * There's probably a smarter thing to do (write our own serdes, maybe?), but
-		 * for now we forcibly flush its cache when it gets too big. */
-		this.outputStreamCacheSize += r.getApproximateSize();
-		if ( this.outputStreamCacheSize > FlushOutputStreamBytes ) {
-			resetOutputStreamCaches();
-			this.outputStreamCacheSize = 0;
-		}
-
-		return r;
 	}
 
 	public RowMap removeFirst() throws IOException, ClassNotFoundException {
 		RowMap r = super.removeFirst(RowMap.class);
 		r.setXid(this.xid);
-
 		return r;
 	}
 
