--- conflicted
+++ resolved
@@ -93,11 +93,7 @@
 
 		parser.accepts( "output_binlog_position", "produced records include binlog position; [true|false]. default: false" ).withOptionalArg();
 		parser.accepts( "output_commit_info", "produced records include commit and xid; [true|false]. default: true" ).withOptionalArg();
-<<<<<<< HEAD
-		parser.accepts( "output_omit_null", "produced records exclude fields with NULL values [true|false]. default: false" ).withOptionalArg();
-=======
 		parser.accepts( "output_nulls", "produced records include fields with NULL values [true|false]. default: true" ).withOptionalArg();
->>>>>>> c5ab31bf
 
 		parser.accepts( "__separator_5" );
 
@@ -280,11 +276,7 @@
 		this.outputConfig = new MaxwellOutputConfig();
 		outputConfig.includesBinlogPosition = fetchBooleanOption("output_binlog_position", options, properties, false);
 		outputConfig.includesCommitInfo = fetchBooleanOption("output_commit_info", options, properties, true);
-<<<<<<< HEAD
-		outputConfig.omitNull = fetchBooleanOption("output_omit_null", options, properties, true);
-=======
 		outputConfig.includesNulls = fetchBooleanOption("output_nulls", options, properties, true);
->>>>>>> c5ab31bf
 	}
 
 	private Properties parseFile(String filename, Boolean abortOnMissing) {
