--- conflicted
+++ resolved
@@ -53,31 +53,22 @@
 		final OptionParser parser = new OptionParser();
 		parser.accepts( "config", "location of config file" ).withRequiredArg();
 		parser.accepts( "log_level", "log level, one of DEBUG|INFO|WARN|ERROR" ).withRequiredArg();
-<<<<<<< HEAD
-
-		parser.accepts( "replication_host", "mysql host to treat as master (if using separate schema and replication servers)" ).withRequiredArg();
-		parser.accepts( "replication_user", "mysql username with replication privileges (if using separate schema and replication servers)" ).withRequiredArg();
-		parser.accepts( "replication_password", "mysql password for replication_user (if using separate schema and replication servers)" ).withOptionalArg();
-		parser.accepts( "replication_port", "port for mysql replication_host (if using separate schema and replication servers)" ).withRequiredArg();
-=======
+
 		parser.accepts( "__separator_1" );
->>>>>>> 12305156
 
 		parser.accepts( "host", "mysql host with write access to maxwell database" ).withRequiredArg();
 		parser.accepts( "port", "port for host" ).withRequiredArg();
 		parser.accepts( "user", "username for host" ).withRequiredArg();
 		parser.accepts( "password", "password for host" ).withOptionalArg();
+
 		parser.accepts( "__separator_2" );
 
-<<<<<<< HEAD
-		parser.accepts( "schema_database", "database name for maxwell state (schema and binlog position)").withRequiredArg();
-=======
 		parser.accepts( "replication_host", "mysql host to replicate from (if using separate schema and replication servers)" ).withRequiredArg();
 		parser.accepts( "replication_user", "username for replication_host" ).withRequiredArg();
 		parser.accepts( "replication_password", "password for replication_host" ).withOptionalArg();
 		parser.accepts( "replication_port", "port for replicattion_host" ).withRequiredArg();
+
 		parser.accepts( "__separator_3" );
->>>>>>> 12305156
 
 		parser.accepts( "producer", "producer type: stdout|file|kafka" ).withRequiredArg();
 		parser.accepts( "output_file", "output file for 'file' producer" ).withRequiredArg();
@@ -91,9 +82,11 @@
 
 		parser.accepts( "__separator_5" );
 
+		parser.accepts( "schema_database", "database name for maxwell state (schema and binlog position)").withRequiredArg();
 		parser.accepts( "max_schemas", "how many old schema definitions maxwell should keep around.  default: 5").withOptionalArg();
 		parser.accepts( "init_position", "initial binlog position, given as BINLOG_FILE:POSITION").withRequiredArg();
 		parser.accepts( "replay", "replay mode, don't store any information to the server");
+
 		parser.accepts( "__separator_6" );
 
 		parser.accepts( "include_dbs", "include these databases, formatted as include_dbs=db1,db2").withOptionalArg();
@@ -102,6 +95,7 @@
 		parser.accepts( "exclude_tables", "exclude these tables, formatted as exclude_tables=tb1,tb2").withOptionalArg();
 
 		parser.accepts( "__separator_7" );
+
 		parser.accepts( "help", "display help").forHelp();
 
 		BuiltinHelpFormatter helpFormatter = new BuiltinHelpFormatter(200, 4) {
