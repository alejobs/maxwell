--- conflicted
+++ resolved
@@ -9,12 +9,9 @@
 import com.zendesk.maxwell.MaxwellAbstractRowsEvent;
 import com.zendesk.maxwell.MaxwellContext;
 
-<<<<<<< HEAD
 import com.zendesk.maxwell.RowInterface;
-=======
 import com.zendesk.maxwell.RowMap;
 import com.zendesk.maxwell.RowMap.KeyFormat;
->>>>>>> ebc5ca93
 import com.zendesk.maxwell.producer.partitioners.*;
 import org.apache.kafka.clients.producer.KafkaProducer;
 import org.apache.kafka.clients.producer.ProducerRecord;
@@ -28,20 +25,12 @@
 class KafkaCallback implements Callback {
 	static final Logger LOGGER = LoggerFactory.getLogger(MaxwellKafkaProducer.class);
 	private final MaxwellContext context;
-<<<<<<< HEAD
-	private final RowInterface rowMap;
-	private final String json;
-	private final String key;
-
-	public KafkaCallback(RowInterface r, MaxwellContext c, String key, String json) {
-=======
 	private final BinlogPosition position;
 	private final boolean isTXCommit;
 	private final String json;
 	private final String key;
 
 	public KafkaCallback(BinlogPosition position, boolean isTXCommit, MaxwellContext c, String key, String json) {
->>>>>>> ebc5ca93
 		this.context = c;
 		this.position = position;
 		this.isTXCommit = isTXCommit;
@@ -105,21 +94,12 @@
 	}
 
 	@Override
-<<<<<<< HEAD
 	public void push(RowInterface r) throws Exception {
-		String key = r.rowKey();
-=======
-	public void push(RowMap r) throws Exception {
-		String key = r.pkToJson(keyFormat);
->>>>>>> ebc5ca93
+		String key = r.rowKey(keyFormat);
 		String value = r.toJSON();
 
 		ProducerRecord<String, String> record =
-<<<<<<< HEAD
-				new ProducerRecord<>(topic, this.partitioner.kafkaPartition(r, this.numPartitions), r.rowKey(), r.toJSON());
-=======
 				new ProducerRecord<>(topic, this.partitioner.kafkaPartition(r, this.numPartitions), key, value);
->>>>>>> ebc5ca93
 
 		kafka.send(record, new KafkaCallback(r.getPosition(), r.isTXCommit(), this.context, key, value));
 	}
